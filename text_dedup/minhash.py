--- conflicted
+++ resolved
@@ -31,12 +31,9 @@
 from text_dedup.utils.add_args import add_io_args
 from text_dedup.utils.add_args import add_meta_args
 from text_dedup.utils.add_args import add_minhash_args
-<<<<<<< HEAD
 from text_dedup.utils.analysis import optimal_param
-=======
 from text_dedup.utils.hashfunc import sha1_hash
 from text_dedup.utils.hashfunc import xxh3_hash
->>>>>>> 87603b1b
 from text_dedup.utils.timer import Timer
 
 SEED = 42
@@ -102,7 +99,7 @@
     ...     ],
     ...     dtype=np.uint64,
     ... ).T
-    >>> res = embed_func(content, idx, num_perm=num_perm, ngram_size=ngram_size, min_length=0, hashranges=hashranges, 
+    >>> res = embed_func(content, idx, num_perm=num_perm, ngram_size=ngram_size, min_length=0, hashranges=hashranges,
     ... permutations=PERMUTATIONS, hash_func=xxh3_hash)
     >>> len(res["__signatures__"])
     10
@@ -110,7 +107,6 @@
     0
     """
     a, b = permutations
-<<<<<<< HEAD
     tokens: Set[bytes] = {
         bytes(" ".join(t).lower(), "utf-8") for t in ngrams(NON_ALPHA.split(content), ngram_size, min_length)
     }
@@ -123,13 +119,6 @@
     # Performing bitwise AND with 'MAX_HASH'
     hashvalues = np.bitwise_and(
         np.mod(np.add(np.multiply(hashvalues, np.tile(a, (len(hashvalues), 1)).T).T, b), MERSENNE_PRIME),
-=======
-    masks: np.ndarray = np.full(shape=num_perm, dtype=np.uint64, fill_value=MAX_HASH)
-    tokens: Set[str] = {" ".join(t) for t in ngrams(NON_ALPHA.split(content), ngram_size, min_length)}
-    hashvalues: np.ndarray = np.array([hash_func(token.lower().encode("utf-8")) for token in tokens], dtype=np.uint64)
-    permuted_hashvalues = np.bitwise_and(
-        ((hashvalues * np.tile(a, (len(hashvalues), 1)).T).T + b) % MERSENNE_PRIME,
->>>>>>> 87603b1b
         MAX_HASH,
     )
     # this part is where the name "min" of minhash comes from
