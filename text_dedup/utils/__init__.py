--- conflicted
+++ resolved
@@ -10,12 +10,9 @@
 from text_dedup.utils.add_args import add_minhash_args
 from text_dedup.utils.add_args import add_sa_args
 from text_dedup.utils.add_args import add_simhash_args
-<<<<<<< HEAD
 from text_dedup.utils.hashfunc import sha1_hash
 from text_dedup.utils.hashfunc import xxh3_hash
-=======
 from text_dedup.utils.add_args import add_fix_text_args
->>>>>>> cac543d7
 from text_dedup.utils.timer import Timer
 from text_dedup.utils.tokenization import ngrams
 from text_dedup.utils.union_find import UnionFind
@@ -33,10 +30,7 @@
     "Timer",
     "ngrams",
     "UnionFind",
-<<<<<<< HEAD
     "sha1_hash",
     "xxh3_hash",
-=======
     "load_dataset",
->>>>>>> cac543d7
 ]