--- conflicted
+++ resolved
@@ -45,13 +45,8 @@
                 split=args.split,
                 revision=args.revision,
                 cache_dir=args.cache_dir,
-<<<<<<< HEAD
-                token=args.use_auth_token,
-                num_proc=os.cpu_count(),
-=======
                 use_auth_token=args.use_auth_token,
                 num_proc=args.num_workers,
->>>>>>> cac543d7
             )
 
         hash_func: Callable = {
@@ -81,14 +76,10 @@
 
         with timer("Filtering"):
             ds = ds.filter(
-<<<<<<< HEAD
                 lambda _, idx: not flags[idx],
                 with_indices=True,
-                num_proc=os.cpu_count(),
+                num_proc=args.num_workers,
                 desc="Filtering...",
-=======
-                lambda _, idx: not flags[idx], with_indices=True, num_proc=args.num_workers, desc="Filtering..."
->>>>>>> cac543d7
             )
 
         with timer("Saving"):
