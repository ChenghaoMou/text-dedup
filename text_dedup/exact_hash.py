#!/usr/bin/env python
# -*- coding: utf-8 -*-
# @Date    : 2022-11-05 09:44:48
# @Author  : Chenghao Mou (mouchenghao@gmail.com)
import argparse
import os
from typing import Callable

<<<<<<< HEAD
import numpy as np
from datasets import Dataset
from datasets import load_dataset
=======
>>>>>>> cac543d7
from tqdm import tqdm

from text_dedup import logger
from text_dedup.utils import load_dataset
from text_dedup.utils import add_exact_hash_args
from text_dedup.utils import add_io_args
from text_dedup.utils import add_meta_args
from text_dedup.utils.hashfunc import md5_hexdigest
from text_dedup.utils.hashfunc import sha256_hexdigest
from text_dedup.utils.hashfunc import xxh3_128_digest
from text_dedup.utils.timer import Timer

if __name__ == "__main__":  # pragma: no cover
    parser = argparse.ArgumentParser(
        prog="text_dedup.exact_hash",
        description="Deduplicate text using exact hashing",
        formatter_class=argparse.RawTextHelpFormatter,
    )
    parser = add_io_args(parser)
    parser = add_meta_args(parser)
    parser = add_exact_hash_args(parser)
    args = parser.parse_args()

    NUM_PROC = os.cpu_count()
    timer = Timer()

    with timer("Total"):
        with timer("Loading"):
<<<<<<< HEAD
            ds: Dataset = load_dataset(  # type: ignore
                path=args.path,
                name=args.name,
                data_dir=args.data_dir,
                data_files=args.data_files,
                split=args.split,
                revision=args.revision,
                cache_dir=args.cache_dir,
                num_proc=NUM_PROC,
                token=args.use_auth_token,
            )
=======
            ds = load_dataset(args)
>>>>>>> cac543d7

        # we use the hex digests for md5 and sha256 for legacy compatibility reasons
        # we use the raw xxh3_128 byte digests for speed
        hash_func: Callable = {
            "md5": md5_hexdigest,  # type: ignore
            "sha256": sha256_hexdigest,  # type: ignore
            "xxh3": xxh3_128_digest,  # type: ignore
        }[args.hash_func]

        LEN_DATASET: int = len(ds)
        hashes = set()
        flags = []

        with timer("Processing"):
            # currently processing is done on a single thread.
            # still, due to the nature of the calculations it is O(len(ds))
            # to make multithreaded, would have to handle shared data structs etc.
            # most approaches are not low hanging fruit.
            NUM_SHARDS = int(np.ceil(LEN_DATASET / args.batch_size))
            for idx in tqdm(range(0, NUM_SHARDS), desc="Processing..."):
                ds_shard = (
                    ds.shard(num_shards=NUM_SHARDS, index=idx, contiguous=True)
                    # TODO .map(either preprocessing like example.encode("utf-8") or multithreaded)
                )
                for example in tqdm(ds_shard[args.column], leave=False):
                    # moving this byte conversion outside the loop saw no improvement <1 GiB datasets
                    # might not be worth the added overhead
                    h = hash_func(example.encode("utf-8"))
                    if h in hashes:
                        flags.append(True)
                    else:
                        flags.append(False)
                        hashes.add(h)

        with timer("Filtering"):
<<<<<<< HEAD
            # batch size here would be a trade off between memory and speed
            # default is 1000
            ds = ds.filter(
                lambda _, idx: not flags[idx],
                with_indices=True,
                num_proc=NUM_PROC,
                writer_batch_size=args.batch_size,
            )
=======
            ds = ds.filter(lambda _, idx: not flags[idx], with_indices=True, num_proc=args.num_workers)
>>>>>>> cac543d7

        with timer("Saving"):
            ds.save_to_disk(args.output)

        with timer("Cleaning"):
            if args.clean_cache:
                ds.cleanup_cache_files()

    PAD = 32
    for k, v in timer.elapsed_times.items():
        logger.info(f"{k:<{PAD}}: {v:.2f}s")

    logger.info(f"{'Before':<{PAD}}: {len(flags)}")
    logger.info(f"{'After':<{PAD}}: {len(ds)}")<|MERGE_RESOLUTION|>--- conflicted
+++ resolved
@@ -6,12 +6,8 @@
 import os
 from typing import Callable
 
-<<<<<<< HEAD
 import numpy as np
 from datasets import Dataset
-from datasets import load_dataset
-=======
->>>>>>> cac543d7
 from tqdm import tqdm
 
 from text_dedup import logger
@@ -35,26 +31,11 @@
     parser = add_exact_hash_args(parser)
     args = parser.parse_args()
 
-    NUM_PROC = os.cpu_count()
     timer = Timer()
 
     with timer("Total"):
         with timer("Loading"):
-<<<<<<< HEAD
-            ds: Dataset = load_dataset(  # type: ignore
-                path=args.path,
-                name=args.name,
-                data_dir=args.data_dir,
-                data_files=args.data_files,
-                split=args.split,
-                revision=args.revision,
-                cache_dir=args.cache_dir,
-                num_proc=NUM_PROC,
-                token=args.use_auth_token,
-            )
-=======
-            ds = load_dataset(args)
->>>>>>> cac543d7
+            ds: Dataset = load_dataset(args)
 
         # we use the hex digests for md5 and sha256 for legacy compatibility reasons
         # we use the raw xxh3_128 byte digests for speed
@@ -90,18 +71,15 @@
                         hashes.add(h)
 
         with timer("Filtering"):
-<<<<<<< HEAD
             # batch size here would be a trade off between memory and speed
             # default is 1000
             ds = ds.filter(
                 lambda _, idx: not flags[idx],
                 with_indices=True,
-                num_proc=NUM_PROC,
+                num_proc=args.num_workers,
                 writer_batch_size=args.batch_size,
             )
-=======
-            ds = ds.filter(lambda _, idx: not flags[idx], with_indices=True, num_proc=args.num_workers)
->>>>>>> cac543d7
+
 
         with timer("Saving"):
             ds.save_to_disk(args.output)
